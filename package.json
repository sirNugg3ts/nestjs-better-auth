{
	"name": "@thallesp/nestjs-better-auth",
	"version": "2.0.1",
	"description": "Better Auth for NestJS",
	"author": "Thalles Passos",
	"license": "MIT",
	"repository": "https://github.com/thallesp/nestjs-better-auth",
	"keywords": [
		"nestjs",
		"better-auth",
		"auth",
		"nestjs-better-auth"
	],
	"type": "module",
	"scripts": {
		"build": "unbuild",
		"prepack": "bun run unbuild",
		"lint": "biome lint",
		"format": "biome format",
		"check": "biome check",
		"test": "vitest"
	},
	"types": "dist/index.d.ts",
	"main": "./dist/index.cjs",
	"exports": {
		".": {
			"import": "./dist/index.mjs",
			"require": "./dist/index.cjs"
		}
	},
	"files": [
		"dist"
	],
	"devDependencies": {
		"@apollo/server": "^4.12.2",
<<<<<<< HEAD
        "@as-integrations/express5": "^1.1.2",
		"@biomejs/biome": "^2.2.4",
=======
		"@biomejs/biome": "2.2.4",
>>>>>>> b55023c6
		"@faker-js/faker": "^10.0.0",
		"@nestjs/apollo": "^13.1.0",
		"@nestjs/graphql": "^13.1.0",
		"@nestjs/platform-express": "^11.1.6",
		"@nestjs/testing": "^11.1.6",
		"@swc/cli": "^0.7.8",
		"@swc/core": "^1.13.20",
		"@tsconfig/node22": "^22.0.2",
		"@types/bun": "latest",
		"@types/express": "^5.0.3",
		"@types/supertest": "^6.0.3",
		"@vitest/coverage-v8": "^3.2.4",
		"graphql": "^16.11.0",
		"reflect-metadata": "^0.2.2",
		"supertest": "^7.1.4",
		"unbuild": "^3.6.1",
		"unplugin-swc": "^1.5.7",
		"vitest": "^3.2.4"
	},
	"peerDependencies": {
		"@nestjs/common": "^11.1.6",
		"@nestjs/core": "^11.1.6",
		"@nestjs/graphql": "^13.1.0",
		"better-auth": ">=1.3.8 <2.0.0",
		"express": "^5.1.0",
		"graphql": "^16.11.0",
		"typescript": "^5.9.2"
	}
}<|MERGE_RESOLUTION|>--- conflicted
+++ resolved
@@ -33,12 +33,8 @@
 	],
 	"devDependencies": {
 		"@apollo/server": "^4.12.2",
-<<<<<<< HEAD
-        "@as-integrations/express5": "^1.1.2",
-		"@biomejs/biome": "^2.2.4",
-=======
+    "@as-integrations/express5": "^1.1.2",
 		"@biomejs/biome": "2.2.4",
->>>>>>> b55023c6
 		"@faker-js/faker": "^10.0.0",
 		"@nestjs/apollo": "^13.1.0",
 		"@nestjs/graphql": "^13.1.0",
