# NestJS Better Auth Integration

A comprehensive NestJS integration library for [Better Auth](https://www.better-auth.com/), providing seamless authentication and authorization for your NestJS applications.

## Installation

Install the library in your NestJS project:

```bash
# Using npm
npm install @thallesp/nestjs-better-auth

# Using yarn
yarn add @thallesp/nestjs-better-auth

# Using pnpm
pnpm add @thallesp/nestjs-better-auth

# Using bun
bun add @thallesp/nestjs-better-auth
```

## Prerequisites

> [!IMPORTANT]  
> Requires `better-auth` >= 1.3.8. Older versions are deprecated and unsupported.

Before you start, make sure you have:

- A working NestJS application
- Better Auth (>= 1.3.8) installed and configured ([installation guide](https://www.better-auth.com/docs/installation))

## Basic Setup

**1. Disable Body Parser**

Disable NestJS's built-in body parser to allow Better Auth to handle the raw request body:

```ts title="main.ts"
import { NestFactory } from "@nestjs/core";
import { AppModule } from "./app.module";

async function bootstrap() {
  const app = await NestFactory.create(AppModule, {
    // Don't worry, the library will automatically re-add the default body parsers.
    bodyParser: false,
  });
  await app.listen(process.env.PORT ?? 3333);
}
bootstrap();
```

> [!WARNING]  
> Currently the library has beta support for Fastify, if you experience any issues with it, please open an issue.

**2. Import AuthModule**

Import the `AuthModule` in your root module:

```ts title="app.module.ts"
import { Module } from "@nestjs/common";
import { AuthModule } from "@thallesp/nestjs-better-auth";
import { auth } from "./auth";

@Module({
  imports: [AuthModule.forRoot({ auth })],
})
export class AppModule {}
```

## Route Protection

**Global by default**: An `AuthGuard` is registered globally by this module. All routes are protected unless you explicitly allow access with `@AllowAnonymous()` or mark them as optional with `@OptionalAuth()`.

GraphQL is supported and works the same way as REST: the global guard applies to resolvers too, and you can use `@AllowAnonymous()`/`@OptionalAuth()` on queries and mutations.

## Decorators

Better Auth provides several decorators to enhance your authentication setup:

### Session Decorator

Access the user session in your controllers:

```ts title="user.controller.ts"
import { Controller, Get } from "@nestjs/common";
import { Session, UserSession } from "@thallesp/nestjs-better-auth";

@Controller("users")
export class UserController {
  @Get("me")
  async getProfile(@Session() session: UserSession) {
    return session;
  }
}
```

### AllowAnonymous and OptionalAuth Decorators

Control authentication requirements for specific routes:

```ts title="app.controller.ts"
import { Controller, Get } from "@nestjs/common";
import { AllowAnonymous, OptionalAuth } from "@thallesp/nestjs-better-auth";

@Controller("users")
export class UserController {
  @Get("public")
  @AllowAnonymous() // Allow anonymous access (no authentication required)
  async publicRoute() {
    return { message: "This route is public" };
  }

  @Get("optional")
  @OptionalAuth() // Authentication is optional for this route
  async optionalRoute(@Session() session: UserSession) {
    return { authenticated: !!session, session };
  }

  @Get('admin')
  @Roles(['admin']) // Only authenticated users with the 'admin' role can access this route
  adminRoute() {
    return 'Only admins can see this';
  }

  @Get('admin-moderator')
  @Roles(['admin', 'moderator']) // Only authenticated users with 'admin' or 'moderator' roles can access this route
  moderatorRoute() {
    return 'Only admins and moderators can see this';
  }
}
```

Alternatively, use it as a class decorator to specify access for an entire controller:

```ts title="app.controller.ts"
import { Controller, Get } from "@nestjs/common";
import { AllowAnonymous, OptionalAuth } from "@thallesp/nestjs-better-auth";

@AllowAnonymous() // All routes inside this controller are public
@Controller("public")
export class PublicController {
  /* */
}

<<<<<<< HEAD
@Optional() // Authentication is optional for all routes inside this controller
@Controller('optional')
export class OptionalController { /* */ }

@Roles(['admin']) // All routes inside this controller require 'admin' role
@Controller('admin')
export class AdminController { /* */ }
=======
@OptionalAuth() // Authentication is optional for all routes inside this controller
@Controller("optional")
export class OptionalController {
  /* */
}
>>>>>>> d54d2dc2
```

### Hook Decorators

Create custom hooks that integrate with NestJS's dependency injection:

```ts title="hooks/sign-up.hook.ts"
import { Injectable } from "@nestjs/common";
import {
  BeforeHook,
  Hook,
  AuthHookContext,
} from "@thallesp/nestjs-better-auth";
import { SignUpService } from "./sign-up.service";

@Hook()
@Injectable()
export class SignUpHook {
  constructor(private readonly signUpService: SignUpService) {}

  @BeforeHook("/sign-up/email")
  async handle(ctx: AuthHookContext) {
    // Custom logic like enforcing email domain registration
    // Can throw APIError if validation fails
    await this.signUpService.execute(ctx);
  }
}
```

Register your hooks in a module:

```ts title="app.module.ts"
import { Module } from "@nestjs/common";
import { AuthModule } from "@thallesp/nestjs-better-auth";
import { SignUpHook } from "./hooks/sign-up.hook";
import { SignUpService } from "./sign-up.service";
import { auth } from "./auth";

@Module({
  imports: [AuthModule.forRoot({ auth })],
  providers: [SignUpHook, SignUpService],
})
export class AppModule {}
```

## AuthService

The `AuthService` is automatically provided by the `AuthModule` and can be injected into your controllers to access the Better Auth instance and its API endpoints.

```ts title="users.controller.ts"
import { Controller, Get, Post, Request, Body } from "@nestjs/common";
import { AuthService } from "@thallesp/nestjs-better-auth";
import { fromNodeHeaders } from "better-auth/node";
import type { Request as ExpressRequest } from "express";
import { auth } from "../auth";

@Controller("users")
export class UsersController {
  constructor(private authService: AuthService<typeof auth>) {}

  @Get("accounts")
  async getAccounts(@Request() req: ExpressRequest) {
    // Pass the request headers to the auth API
    const accounts = await this.authService.api.listUserAccounts({
      headers: fromNodeHeaders(req.headers),
    });

    return { accounts };
  }

  @Post("api-keys")
  async createApiKey(@Request() req: ExpressRequest, @Body() body) {
    // Access plugin-specific functionality with request headers
    // createApiKey is a method added by a plugin, not part of the core API
    return this.authService.api.createApiKey({
      ...body,
      headers: fromNodeHeaders(req.headers),
    });
  }
}
```

When using plugins that extend the Auth type with additional functionality, use generics to access the extended features as shown above with `AuthService<typeof auth>`. This ensures type safety when using plugin-specific API methods like `createApiKey`.

## Request Object Access

You can access the session and user through the request object:

```ts
import { Controller, Get, Request } from "@nestjs/common";
import type { Request as ExpressRequest } from "express";

@Controller("users")
export class UserController {
  @Get("me")
  async getProfile(@Request() req: ExpressRequest) {
    return {
      session: req.session, // Session is attached to the request
      user: req.user, // User object is attached to the request
    };
  }
}
```

The request object provides:

- `req.session`: The full session object containing user data and authentication state
- `req.user`: A direct reference to the user object from the session (useful for observability tools like Sentry)

### Advanced: Disable the global AuthGuard

If you prefer to manage guards yourself, you can disable the global guard and then apply `@UseGuards(AuthGuard)` per controller/route or register it via `APP_GUARD`.

```ts title="app.module.ts"
import { Module } from "@nestjs/common";
import { AuthModule } from "@thallesp/nestjs-better-auth";
import { auth } from "./auth";

@Module({
  imports: [
    AuthModule.forRoot({
      auth,
      disableGlobalAuthGuard: true,
    }),
  ],
})
export class AppModule {}
```

```ts title="app.controller.ts"
import { Controller, Get, UseGuards } from "@nestjs/common";
import { AuthGuard } from "@thallesp/nestjs-better-auth";

@Controller("users")
@UseGuards(AuthGuard)
export class UserController {
  @Get("me")
  async getProfile() {
    return { message: "Protected route" };
  }
}
```

## Module Options

When configuring `AuthModule.forRoot()`, you can provide options to customize the behavior:

```typescript
AuthModule.forRoot({
  auth,
  disableTrustedOriginsCors: false,
  disableBodyParser: false,
});
```

The available options are:

| Option                      | Default | Description                                                                                                                                                              |
| --------------------------- | ------- | ------------------------------------------------------------------------------------------------------------------------------------------------------------------------ |
| `disableTrustedOriginsCors` | `false` | When set to `true`, disables the automatic CORS configuration for the origins specified in `trustedOrigins`. Use this if you want to handle CORS configuration manually. |
| `disableBodyParser`         | `false` | When set to `true`, disables the automatic body parser middleware. Use this if you want to handle request body parsing manually.                                         |
| `disableGlobalAuthGuard`    | `false` | When set to `true`, does not register `AuthGuard` as a global guard. Use this if you prefer to apply `AuthGuard` manually or register it yourself via `APP_GUARD`.       |<|MERGE_RESOLUTION|>--- conflicted
+++ resolved
@@ -143,21 +143,15 @@
   /* */
 }
 
-<<<<<<< HEAD
-@Optional() // Authentication is optional for all routes inside this controller
-@Controller('optional')
-export class OptionalController { /* */ }
-
-@Roles(['admin']) // All routes inside this controller require 'admin' role
-@Controller('admin')
-export class AdminController { /* */ }
-=======
 @OptionalAuth() // Authentication is optional for all routes inside this controller
 @Controller("optional")
 export class OptionalController {
   /* */
 }
->>>>>>> d54d2dc2
+
+@Roles(['admin']) // All routes inside this controller require 'admin' role
+@Controller('admin')
+export class AdminController { /* */ }
 ```
 
 ### Hook Decorators
